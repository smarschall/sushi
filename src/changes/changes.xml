<?xml version="1.0" encoding="UTF-8"?>
<document xmlns="http://maven.apache.org/changes/1.0.0" xmlns:xsi="http://www.w3.org/2001/XMLSchema-instance" xsi:schemaLocation="http://maven.apache.org/changes/1.0.0 http://maven.apache.org/xsd/changes-1.0.0.xsd">
  <body>
<<<<<<< HEAD
    <release date="2012-10-09" version="2.8.0">
=======
    <release date="2012-10-xx" version="2.8.1">
      <action date="2012-10-15" dev="mhm" type="fix">
        Http createInputStream without HEAD requests.
      </action>
      <action date="2012-10-12" dev="mhm" type="update">
        Renamed ssh.Credentials to ssh.SshKey and introduced and ssh.Credentials interface.
      </action>
    </release>
    <release date="2012-10-06" version="2.8.0">
>>>>>>> 0b7adbc3
      <action date="2012-09-14" dev="mhm" type="update">
        Changed License from LGPL to Apache 2.0.
      </action>
      <action date="2012-09-14" dev="mhm" type="update">
        Renamed net.sf.beezle.sushi to net.oneandone.sushi.
      </action>
      <action date="2012-08-12" dev="mhm" type="update">
        Compile for Java 7 (uses "1.7" for both source and target in javac config).
      </action>
      <action date="2012-08-21" dev="mhm" type="update">
        FileNode changed to operate on paths, not files now. Consequently, the constructor takes a path argument
        now, and FileNode.getFile() was replaced by FileNode.toPath().
      </action>
      <action date="2012-10-06" dev="mhm" type="update">
        Changed Node.getGid, setGid, getUid and setUid to getGroup, setGroup, getOwner and setOwner.
      </action>
      <action date="2012-10-07" dev="mhm" type="update">
        Changed Node.getMode and setMode to getPermissions and setPermissions.
      </action>
      <action date="2012-09-14" dev="mhm" type="update">
        Unified not-found and already-exists exceptions.
      </action>
      <action date="2012-08-21" dev="mhm" type="update">
        FileNode.move with paths (replacing extra processes); FileNode.rename dumped.
      </action>
      <action date="2012-08-21" dev="mhm" type="update">
        FileNode.readBytes optimized.
      </action>
      <action date="2012-08-21" dev="mhm" type="update">
        Various IOExceptions thrown by FileNode changed their type.
      </action>
      <action date="2012-08-21" dev="mhm" type="add">
        FileNode.launcher added.
      </action>
    </release>
    <release date="2012-06-12" version="2.7.0">
      <action date="2012-06-12" dev="mhm" type="update">
        Svnkit Updated from 1.3.1 to 1.7.4-v1. Worked out-of-the box, no source changes required.
      </action>
      <action date="2012-06-11" dev="mhm" type="update">
        Metadata serialization: No characters entities for chars 128-255.
      </action>
      <action date="2012-06-11" dev="mhm" type="update">
        Use standard TransformerFactory.
      </action>
      <action date="2012-06-08" dev="mhm" type="update">
        Node.deleteFile and deleteDirectory added. Node.delete and deleteOpt renamed to deleteTree and deleteTreeOpt.
      </action>
      <action date="2012-06-07" dev="mhm" type="add">
        Node.readProperties and Node.writeProperties added.
      </action>
      <action date="2012-06-07" dev="mhm" type="add">
        Node.writeXml with format parameter.
      </action>
      <action date="2012-05-31" dev="mhm" type="add">
        Node.writeTo(OutputStream dest, long skip) added. SshNode.get renamed to writeTo.
      </action>
      <action date="2012-06-01" dev="mhm" type="fix">
        Update jsch 1.42 to 1.48 and fix problems for files with glob characters.
      </action>
      <action date="2012-05-31" dev="mhm" type="update">
        Buffer methods return counts as long values now.
      </action>
    </release>
    <release date="2012-05-10" version="2.6.3">
      <action date="2012-05-10" dev="mhm" type="fix">
        Fix SvnNode.urlFromWorkspace: svn 1.7 does not necessarily have an .svn directory.
      </action>
    </release>
    <release date="2012-01-29" version="2.6.2">
      <action date="2011-12-29" dev="mhm" type="add">
        Add IntBitSet.with method.
      </action>
      <action date="2011-09-28" dev="mlhartme" type="fix">
        ZipNode.length for a none-existing node throws an LengthException now.
      </action>
      <action date="2011-09-28" dev="mlhartme" type="remove">
        Dump Util.split.
      </action>
    </release>
    <release date="2011-09-17" version="2.6.1">
      <action dev="mlhartme" type="fix">
        Fix OS detection when running on OpenJdk 7 for Mac OS/X BSD Port.
      </action>
      <action dev="mlhartme" type="fix">
        MkfileException messages fixed (was mkdir failed).
      </action>
      <action dev="mlhartme" type="fix">
        Fix FileNode.delete() for links pointing to files or directories that you cannot change.
      </action>
      <action dev="mlhartme" type="update">
        SshNode.root() and File.root() now throw an IllegalArgumentException when called with an initial slash.
      </action>
    </release>
    <release date="2011-07-04" version="2.6.0">
      <action dev="mlhartme" type="add">
        Added a Separator class to split Strings and join Objects.
      </action>
      <action dev="mlhartme" type="remove">
        Removed Strings.split, Strings.join, Strings.trim and Strings.next. Use the new Separator class instead:
        change Strings.split(separator, arg) calls to Separator.on(separator).split(arg);
        change Strings.join(separator, args) calls to Separator.on(separator).join(args).
      </action>
      <action dev="mlhartme" type="remove">
        Removed Strings.lines(), use Separator.RAW_LINE.split() instead.
      </action>
      <action dev="mlhartme" type="update">
        Renamed Filesystem.SEPARATOR to SEPARATOR_STRING; added a new Separator SEPARATOR.
      </action>
      <action dev="mlhartme" type="update">
        Dump OS.listSeparatorChar, changed listSeparator from String to Separator.
        Also changed OS.lineSeparator from String to Separator.
      </action>
      <action dev="mlhartme" type="updated">
        Removed Settings.join and changed Settings.lineSeparator from String to Separator.
      </action>
      <action dev="mlhartme" type="remove">
        Removed Filesystem.split(), use Filesystem.SEPARATOR.split() instead.
      </action>
      <action dev="mlhartme" type="remove">
        Removed Strings.separator(), use Separator.split instead.
      </action>
      <action dev="mlhartme" type="remove">
        Removed Filter.SEPARATOR and SEPARATOR_CHAR; use Filesystem constants instead.
      </action>
      <action dev="mlhartme" type="update">
        Renamed Strings.removeStart, removeStartOpt, removeEnd and removeEndOpt to
        removeLeft, removeLeftOpt, removeRight and removeRightOpt.
      </action>
      <action dev="mlhartme" type="remove">
        Removed Stings.stripExtension(name, extWithoutDot), use Strings.removeEndOpt(name, extWithDot) instead.
      </action>
      <action dev="mlhartme" type="update">
        Moved Strings.getFileExtension to Node.getExtension.
      </action>
      <action dev="mlhartme" type="update">
        Renamed Strings.lfill() and rfill() to padLeft() and padRight(); aligned arguments with remove methods.
      </action>
      <action dev="mlhartme" type="update">
        Launcher: stdin is configurable now (and defaults to System.in).
      </action>
      <action dev="mlhartme" type="update">
        Launcher: uses internal buffer and encoding variable now (instead of world buffer and settings).
      </action>
      <action dev="mlhartme" type="fix">
        Launcher: fix PumpStream to copy more than one line.
      </action>
    </release>
    <release date="2011-06-24" version="2.5.1">
      <action dev="mlhartme" type="add">
        Configurable namespace context for xml selector.
      </action>
      <action dev="mlhartme" type="fix">
        Fix indentation in xml serializer (2 spaces, was 0).
      </action>
    </release>
    <release date="2011-06-20" version="2.5.0">
      <action dev="matiam" type="fix">
        Fix missing authentication on exporting from an SvnNode - now uses AuthenticationManager supplied to backing SVNRepository.
      </action>
      <action dev="mlhartme" type="update">
        Program renamed to Launcher, moved from util to launcher package, and completely reworked:
        all fields are private now, and there's only one getter for the builder;
        added an env() and a dir() method; renamed add() to arg() and addAll() to args(); exec supports an optional
        error stream now; throws a ProgramException now, ExitCode derives from ProgramException.
      </action>
      <action dev="mlhartme" type="add">
        Added SvnFilesystem methods to get and set the defaultAuthenticationManager.
      </action>
      <action dev="mlhartme" type="update">
        SvnNode.fromWorkspace(arg) also works for file args now.
      </action>
    </release>
    <release date="2011-05-27" version="2.4.1">
      <action dev="mlhartme" type="fix">
        Fix "Target server failed to respond", caused by a HEAD method that tries to read the response body.
      </action>
      <action dev="mlhartme" type="fix">
        Multi-threading unit tests and fixes.
      </action>
      <action dev="mlhartme" type="fix">
        Fix WebdavNode connection leaks.
      </action>
      <action dev="mlhartme" type="fix">
        SshNode.delete() failed for deeply nested directories because every level opened a new channel.
      </action>
    </release>
    <release date="2011-05-11" version="2.4.0">
      <action dev="mlhartme" type="update">
        Always use / in paths; World.file() methods expect filePaths (with platform separators), not paths.
      </action>
      <action dev="mlhartme" type="update">
        Changed FileNode.toString() to resemble File.toString(); no longer returns file uris.
      </action>
      <action dev="mlhartme" type="update">
        Dumped Filesystem.separator and separatorChar. Use Filesystem.SEPARATOR(_CHAR) instead. Or, when dealing
        with file paths, File.separator(Char).
      </action>
      <action dev="mlhartme" type="fix">
        Clarify Root.getId() and fix it for Windows.
      </action>
      <action dev="mlhartme" type="fix">
        Various Windows fixes.
      </action>
      <action dev="mlhartme" type="fix">
        Multi-threading unit tests and fixes.
      </action>
      <action dev="mlhartme" type="update">
        SshRoot.getChannel() changed to allocSftpChannel and freeSftpChannel().
      </action>
      <action dev="mlhartme" type="remove">
        Dump SshNode.getChannel().
      </action>
      <action dev="mlhartme" type="update">
        Moved ZipNode.encodePath and decodePath to Node.
      </action>
    </release>
    <release date="2011-04-06" version="2.3.0">
      <action dev="mlhartme" type="update">
        Merge Misc class into Util.
      </action>
      <action dev="mlhartme" type="update">
        Xml now creates members on demand.
      </action>
      <action dev="mlhartme" type="delete">
        Dump Util.absoluteFile.
      </action>
      <action dev="mlhartme" type="fix">
        Archive.save() no longer creates an "/" entry.
      </action>
      <action dev="mlhartme" type="fix">
        Fix ZipRoot.list() for archives with an "/" entry.
      </action>
      <action dev="mlhartme" type="fix">
        fs.Copy: improved ReflectionException message.
      </action>
      <action dev="mlhartme" type="fix">
        Fix ZipNode URI encoding problems in constructor and getURI().
      </action>
      <action dev="mlhartme" type="fix">
        Fix WebdavNode.equals to also compare queries.
      </action>
      <action dev="mlhartme" type="fix">
        Fix Filesystem.join(String ...) to skip empty parts.
      </action>
    </release>
    <release date="2011-03-11" version="2.2.2">
      <action dev="mlhartme" type="fix">
        ZipNode.isDirectory() fixed.
      </action>
      <action dev="mlhartme" type="fix">
        Node.list() properly throws a ListException with wrapped FileNotFoundException if the respective node
        does not exist.
      </action>
      <action dev="mlhartme" type="fix">
        Properly report unknown scheme if jsch dependency is not available (only for specific Java versions).
      </action>
    </release>
    <release date="2011-03-04" version="2.2.1">
      <action dev="mlhartme" type="fix">
        Properly report unknown scheme if http core client dependency is not available.
      </action>
    </release>
    <release date="2011-02-15" version="2.2.0">
      <action dev="mlhartme" type="update">
        Changed groupId and packages from com.oneandone.sushi to net.sf.beezle.sushi.
        Bumped minor version number to indicate this incompatible change.
      </action>
      <action dev="mlhartme" type="add">
        OnShutdown.deleteNow() added.
      </action>
    </release>
    <release date="2011-02-08" version="2.1.0">
      <action dev="mlhartme" type="add">
        Added Node.resolveLink().
      </action>
      <action dev="mlhartme" type="update">
        Renamed IO to World, simplified creation and dump META-INF filesystem descriptor.
      </action>
      <action dev="mlhartme" type="update">
        Rename World.stringNode to World.memoryNode, add method for bytes.
      </action>
      <action dev="mlhartme" type="update">
        World.getWorking() may be null now.
      </action>
      <action dev="mlhartme" type="fix">
        Serializer.escapeEntities now properly reports illegal characters.
      </action>
      <action dev="mlhartme" type="update">
        Move Node.getAbsolute() down to FileNode.
      </action>
      <action dev="mlhartme" type="update">
        Precise return types for getParent and join in als Nodes.
      </action>
      <action dev="mlhartme" type="update">
        World.node now rejects relative uris.
      </action>
      <action dev="mlhartme" type="update">
        Support webdav URIs with queries.
      </action>
      <action dev="mlhartme" type="update">
        Support dots and double dots in Node.join.
      </action>
      <action dev="mlhartme" type="update">
        Renamed Node.hasAnchestor to Node.hasDifferenceAnchestor(). Added Node.hasAnchestor() that returns true for this.
      </action>
      <action dev="mlhartme" type="update">
        Improved node.toString().
      </action>
      <action dev="mlhartme" type="add">
        Node.getRootNode() added.
      </action>
      <action dev="mlhartme" type="delete">
        Dump node base, use World.getWorking() instead.
      </action>
      <action dev="mlhartme" type="update">
        Distinguish dav(s) and http(s) schemes.
      </action>
      <action dev="mlhartme" type="delete">
        WebdavNode.getUrl() dumped, use Node.getURI() instead.
      </action>
      <action dev="mlhartme" type="update">
        Changed groupId and packages from de.ui.sushi to com.oneandone.sushi.
        Bumped minor version number to indicate this incompatible change.
      </action>
      <action dev="mlhartme" type="update">
        Strings.split now throws an IllegalArgumentException for empty separator strings.
      </action>
      <action dev="mlhartme" type="update">
        LineReader: separator is a pattern now (it was a string); exclude pattern instead of empty and comment flags
      </action>
      <action dev="mlhartme" type="update">
        SshNodes: native append, no longer read old content before appending.
      </action>
      <action dev="mlhartme" type="update">
        Move Archive.unzip/unjar to FileNode.unzip/unjar.
      </action>
      <action dev="mlhartme" type="fix">
        Fix URI encoding/decoding problems in MemoryNode, WebdavNode, ZipNode, SshNode and SvnNode. In particular, you
        can now properly instantiate URIs like "jar:file:/foo%20bar/lib/build/dist.jar!/eclipse.template"
      </action>
      <action dev="mlhartme" type="fix">
        Fix globbing characters in SshNode file names.
      </action>
      <action dev="mlhartme" type="fix">
        Fix typo unkown -&gt; unknown in various string constants.
      </action>
    </release>
    <release date="2010-08-18" version="2.0.6">
      <action dev="mlhartme" type="add">
        Some methods added to Dom class.
      </action>
    </release>
    <release date="2010-07-02" version="2.0.5">
      <action dev="mlhartme" type="update">
        pom.xml: use fixed plugin versions.
      </action>
      <action dev="mlhartme" type="update">
        Improved WebdavNode.exists(): always use head requests.
      </action>
      <action dev="mlhartme" type="fix">
        Fix WebdavNode.getType() for Nexus 1.7.0 servers.
      </action>
    </release>
    <release date="2010-06-18" version="2.0.4">
      <action dev="mlhartme" type="fix">
        metadata.Type.loadXml: Fix systemId used to parse xml files.
      </action>
      <action dev="mlhartme" type="fix">
        Cli parser: a single "-" is always a value now, not an option with empty name.
      </action>
    </release>
    <release date="2010-04-23" version="2.0.3">
      <action dev="mlhartme" type="update">
        SvnFilesystem.setCredentials() renamed to setDefaultCredentials().
      </action>
    </release>
    <release date="2010-04-13" version="2.0.2">
      <action dev="mlhartme" type="update">
        String Node.getLocator() changed to URI Node.getURI(). FileNode.toURI() dumped.
      </action>
      <action dev="mlhartme" type="update">
        Optimized Ssh Credentials Handling.
      </action>
      <action dev="mlhartme" type="remove">
        SvnNode: dump svn status and changelog generation, they're to specific.
      </action>
      <action dev="mlhartme" type="fix">
        FileNode: Fix URI to file conversion problems with blanks.
      </action>
      <action dev="mlhartme" type="update">
        Node: Renamed RootPathException to NodeInstantiationException. The new exception always has an URI argument.
      </action>
      <action dev="mlhartme" type="add">
        IO.node(String) no longer wraps URISyntaxException in RootPathException. If you know your syntax is valid, you
        can invoke validNode(String) instead.
      </action>
      <action dev="mlhartme" type="add">
        Add extra argument to IO.node and Filesystem.node to pass configuration options.
      </action>
      <action dev="mlhartme" type="add">
        SvnFilesystem: you can now pass credentials as part of the url.
      </action>
      <action dev="mlhartme" type="update">
        Dump special handling of $ characters in webdav nodes.
      </action>
      <action dev="mlhartme" type="update">
        More accurate throws clause for Node.checkFile() and checkDirectory(): ExistsException and FileNotFoundException instead of IOException.
      </action>
      <action dev="mlhartme" type="update">
        IO.resources() now throws an IllegalStateException for duplicate classpath items.
      </action>
      <action dev="mlhartme" type="remove">
        Dump IO.node(URL), use URI method instead.
      </action>
      <action dev="mlhartme" type="remove">
        Dump InstantiateException, it's no longer needed because Node construction can no longer fail.
      </action>
      <action dev="mlhartme" type="update">
        Dump LocatorException, RootPathException is thrown instead. As a consequence, IO.node throws a RootPathException now.
      </action>
      <action dev="mlhartme" type="update">
        Replaced LineProcessor by LineReader which is easier to use and allows to easily read lines without trimmed separators.
        Dumped LineCollector.
      </action>
      <action dev="mlhartme" type="add">
        Node.writeStrings() and appendStrings added that take multiple string arguments.
      </action>
      <action dev="mlhartme" type="add">
        LineProcessor: changed boolean trim parameter to enum with values NOTHING, SEPARATOR (was false) and ALL (was true).
      </action>
      <action dev="mlhartme" type="add">
        FileNode.exec() and execNoOutput() added.
      </action>
      <action dev="mlhartme" type="add">
        LineCollector: make result array configurable.
      </action>
    </release>
    <release date="2010-02-12" version="2.0.1">
      <action dev="mlhartme" type="fix">
        IO.node() created node in parent directory of the current working directory.
      </action>
    </release>
    <release date="2010-02-02" version="2.0.0">
      <action dev="mlhartme" type="update">
        Moved all packages from org.qooxdoo.sushi to de.ui.sushi.
      </action>
      <action dev="mlhartme" type="remove">
        Moved compiler module back to Mork Project.
      </action>
      <action dev="mlhartme" type="update">
        Merged ssh- and svn modules into core module, making their dependencies optional.
      </action>
      <action dev="mlhartme" type="update">
        Turned multi-module-build (with the only remaining module (core)) into a normal build.
      </action>
      <action dev="mlhartme" type="add">
        Added Strings.escape() method.
      </action>
      <action dev="mlhartme" type="add">
        Added Strings.toHex() method.
      </action>
      <action dev="mlhartme" type="update">
        Compile for Java 6 now.
      </action>
      <action dev="mlhartme" type="remove">
        Dump io.Misc because it's obsolete with Java 6.
      </action>
      <action dev="mlhartme" type="remove">
        Dump util.Misc.getXercesNames.
      </action>
      <action dev="mlhartme" type="add">
        Added Buffer.fill(InputStream in, Buffer, int start, int max, boolean[] eof).
      </action>
      <action dev="mlhartme" type="add">
        Added xml.ChildElements.
      </action>
      <action dev="mlhartme" type="add">
        Added xml.Namespace.
      </action>
      <action dev="mlhartme" type="fix">
        Added xml.Builder.element() and textElement with Namespace
      </action>
      <action dev="mlhartme" type="remove">
        Dump Life support, it's part of pustefix now.
      </action>
      <action dev="mlhartme" type="add">
        Added default implementation fs.Node.move() that uses copy and delete.
      </action>
      <action dev="mlhartme" type="update">
        Node.readBytres() optimized by overriding the default implmenetation in various sub-classes.
      </action>
      <action dev="mlhartme" type="update">
        Node.append() now implemeneted for all filesystems.
      </action>
      <action dev="mlhartme" type="update">
        Node.length() clarified: now throws an exception when not applied to a file.
      </action>
      <action dev="mlhartme" type="update">
        Node.list() clarified: throws an exception if this does not exist.
      </action>
      <action dev="mlhartme" type="fix">
        MemoryNode.list() fixed.
      </action>
      <action dev="mlhartme" type="add">
        Node.digestBytes() added to obtain raw bytes.
      </action>
      <action dev="mlhartme" type="update">
        Node.close() clarified: closing more than once is ok, but read/write on closed stream is not ok.
      </action>
      <action dev="mlhartme" type="fix">
        Node.diff() fixed: avoid reading from closed string; add missing close.
      </action>
      <action dev="mlhartme" type="add">
        Node.link(), isLink(), mklink() and readLink() added.
      </action>
      <action dev="mlhartme" type="fix">
        FileNode.isLink() returns true for broken links now.
      </action>
      <action dev="mlhartme" type="update">
        FileNode.exists() return true for broken links now.
      </action>
      <action dev="mlhartme" type="update">
        Link support for filters.
      </action>
      <action dev="mlhartme" type="update">
        Node creation changes.
      </action>
      <action dev="mlhartme" type="update">
        Moved META-INF/sushi/filesystem to META-INF/de/ui/sushi/filesystem to avoid collision with Sushi 1.x
      </action>
      <action dev="mlhartme" type="add">
        Optional filesystem: silently ignore filesystem instantiation problems if the classname is marked with a star.
        Needed to support optional dependencies.
      </action>
      <action dev="mlhartme" type="add">
        Filesystem.getFeatures() to programmatically check available features.
      </action>
      <action dev="mlhartme" type="update">
        Filesystem.SEPARATOR renamed to SCHEME_SEPARATOR.
      </action>
      <action dev="mlhartme" type="update">
        Filesystem.getName() renamed to getScheme().
      </action>
      <action dev="mlhartme" type="add">
        Filesystem can be used for multiple schemes now.
      </action>
      <action dev="mlhartme" type="update">
        ZipNodes use URI to reference the underlying file now.
      </action>
      <action dev="mlhartme" type="add">
        ZipNode.length() implementation added.
      </action>
      <action dev="mlhartme" type="fix">
        ZipNode.exists() and isDirectory() fixed for root node (ake empty path): properly return true now.
      </action>
      <action dev="mlhartme" type="add">
        WebdavNode added.
      </action>
      <action dev="mlhartme" type="remove">
        HttpNode dumped. Use WebdavNode instead.
      </action>
      <action dev="mlhartme" type="remove">
        ResourceNode dumped. Use IO.resource() instead.
      </action>
      <action dev="mlhartme" type="fix">
        SshNode.isFile() and isDirectory() properly propagate exceptions now.
      </action>
    </release>
  </body>
</document><|MERGE_RESOLUTION|>--- conflicted
+++ resolved
@@ -1,9 +1,6 @@
 <?xml version="1.0" encoding="UTF-8"?>
 <document xmlns="http://maven.apache.org/changes/1.0.0" xmlns:xsi="http://www.w3.org/2001/XMLSchema-instance" xsi:schemaLocation="http://maven.apache.org/changes/1.0.0 http://maven.apache.org/xsd/changes-1.0.0.xsd">
   <body>
-<<<<<<< HEAD
-    <release date="2012-10-09" version="2.8.0">
-=======
     <release date="2012-10-xx" version="2.8.1">
       <action date="2012-10-15" dev="mhm" type="fix">
         Http createInputStream without HEAD requests.
@@ -13,7 +10,6 @@
       </action>
     </release>
     <release date="2012-10-06" version="2.8.0">
->>>>>>> 0b7adbc3
       <action date="2012-09-14" dev="mhm" type="update">
         Changed License from LGPL to Apache 2.0.
       </action>
